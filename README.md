# Overture QuickStart

<<<<<<< HEAD
The Overture QuickStart provides those interested in gaining hands-on experience using an Overture platform a fast and frictionless local installation.
=======
The Overture Composer project aims to provide those interested in gaining hands-on experience using an Overture platform a fast and frictionless local installation option. 

> [!NOTE]
> **This repository is under development** 
> - Commits for the first implementation will be pushed to the [develop branch linked here](https://github.com/overture-stack/composer/tree/develop)
> - While progress will be reviewed and tracked on [the pull request linked here](https://github.com/overture-stack/composer/pull/1)
>>>>>>> 84e57dac

## Rational

With Overture we want to provide new users the following:

|Purpose|Solution|
|---|---|
| **A way to look at it**|[Overture Demo Portal](https://demo.overture.bio/)|
| **A way to try it**| Overture QuickStart |
| **A way to own it**| [Product Documentation](https://www.overture.bio/documentation/) *and* [Platform Guides](https://github.com/overture-stack/website/pull/385)|

## Getting Started

**1. Download and configure Docker Desktop**

- In Docker Desktop click the cog icon, then resources. Set CPU to `8`, memory to `12GB`, swap to `4GB`, and virtual disk to `128GB`

**2. Clone the QuickStart Repository**

```bash
git clone https://github.com/overture-stack/composer.git && cd composer
```

**3. Run the Docker Compose**

```bash
docker compose up -d
```
Your portal will be accessible from your `localhost:3000`

## Remaining Tasks 

### QuickStart

- [x] **Indexing Setup Check**

    - The index setup image should check to see if an index already exists, if yes then it should exit out (enabling arranger-server to run) else it should create the index as is

    **Solution**

    ```bash
        # Install curl without caching packages to reduce disk space usage
        apk --no-cache add curl && 

        # Wait for 60 seconds to ensure services like Elasticsearch have started up
        sleep 60 && 

        # Check if the index template named 'index_template' already exists
        if! curl -s -u elastic:myelasticpassword 'http://elasticsearch:9200/_template/index_template' | grep -q '\"index_patterns\"'; then 
            # If the template does not exist, create it using a JSON file located at /usr/share/elasticsearch/config/composer_index_template.json
            curl -u elastic:myelasticpassword -X PUT 'http://elasticsearch:9200/_template/index_template' -H 'Content-Type: application/json' -d @/usr/share/elasticsearch/config/composer_index_template.json &&
            echo 'Template created successfully.'; 
        else 
            # If the template already exists, skip the creation process
            echo 'Template already exists, skipping creation.'; 
        fi

        # Attempt to create an alias named 'analysis_composer-index' with write access enabled
        if curl -s -o /dev/null -w '%{http_code}' -u elastic:myelasticpassword -X PUT 'http://elasticsearch:9200/analysis-composer-index' -H 'Content-Type: application/json' -d '{\"aliases\": {\"analysis_centric\": {\"is_write_index\": true}}}' | grep -q '200'; then 
            # If the alias is created successfully, print a success message
            echo 'Alias created successfully.'; 
        else 
            # If the alias creation fails, check if the index already exists
            if curl -s -o /dev/null -w '%{http_code}' -u elastic:myelasticpassword -X GET 'http://elasticsearch:9200/analysis-composer-index' | grep -q '200'; then
                # If the index exists but the alias was not created, print a message indicating the alias already exists
                echo 'Alias already exists, skipping creation.';
            else
                # If both the index and alias failed to be created, print an error message and exit the script with an error status
                echo 'Failed to create alias.'; 
                exit 1; 
            fi
        fi
    ```

**flags used**

| Flag         | Description                                                                                   |
|--------------|---------------------------------------------------------------------------------------------------|
| `-s`         | Silent mode, suppresses progress meter and error messages.                                      |
| `-u`         | Specifies the username and password for server authentication.                                   |
| `-X`         | Specifies a custom request method (e.g., `PUT`, `GET`).                                           |
| `-H`         | Includes extra header lines in the request.                                                       |
| `-d`         | Sends the specified data in a POST request.                                                         |
| `-o`         | Writes output to a file instead of stdout.                                                          |
| `-w`         | Displays specified information on stdout after a completed operation.                               |
| `-o /dev/null`| Discards the output by redirecting it to `/dev/null`.                                              |

- [x] **File Centric Indexing**

    - Maestro should index the data in a filecentric fashion, need to investigate if any changes to elasticsearch are required 

- [ ] **Arranger Configurations**

    - Reconfigure based on graphQL naming (post maestro manipulation), update search facets and data table

- [ ] **Arranger JSON Import**

    - Export jsons from elasticsearch and have them imported on startup, replicating arrangers make seed init operations


### Demo Portal

<<<<<<< HEAD
- [ ] **Entry Modal**

    - [x] Create a model that displays on startup providing information to new users on how to use the resource
    - [ ] Get entry modal to close onclick event
=======
>>>>>>> 84e57dac

### Guides

- [ ] Administration Guide Skeleton

- [ ] Finish Download Guide

- [ ] Finish Submission Guide

- [ ] Complete Deployment Guide


## Seeded Analysis IDs

sing publish -a dc27ea50-1838-498d-a7ea-501838198d3f
sing publish -a 73ffab06-0dec-4322-bfab-060dec6322a8
sing publish -a a14535a2-08ad-40fe-8535-a208ad60feaa
sing publish -a 7be28696-49e9-4823-a286-9649e988230f
sing publish -a cbd68ea6-9584-4800-968e-a69584380061
sing publish -a 8293b32d-6f2a-43c5-93b3-2d6f2ab3c586
sing publish -a 85da7c30-2c97-4904-9a7c-302c97e904a3
sing publish -a 53a3138e-fca0-4bdb-a313-8efca06bdb3b
sing publish -a c746cc55-7a09-4f4d-86cc-557a09af4d6f
sing publish -a c8f49ad6-5ebc-4db9-b49a-d65ebc5db9ab
sing publish -a 52da3549-6fea-4527-9a35-496fea4527a9
sing publish -a 94e88c53-4a19-4547-a88c-534a19254760
sing publish -a 85487ea8-3b9d-4185-887e-a83b9d618577
sing publish -a 5f0712d4-8646-40f0-8712-d4864600f019
sing publish -a 8c3a6e0e-cf4c-401e-ba6e-0ecf4c201e51
sing publish -a 7e55b299-991e-4bcc-95b2-99991ecbccfe
sing publish -a 914a9067-b6f6-474f-8a90-67b6f6974f27
sing publish -a c07657d0-7f8b-4056-b657-d07f8ba0563e
sing publish -a 37b8e82d-1735-4c01-b8e8-2d17357c016f
sing publish -a c71414f9-26fb-4d19-9414-f926fb0d1956

`CLIENT_ACCESS_TOKEN`= 0e6d0991-b808-472a-bc3f-df16687c1b3a



                "drugName": [
                  "Tamoxifen"
                ]

                neeeds to be updated to string<|MERGE_RESOLUTION|>--- conflicted
+++ resolved
@@ -1,15 +1,26 @@
 # Overture QuickStart
 
-<<<<<<< HEAD
 The Overture QuickStart provides those interested in gaining hands-on experience using an Overture platform a fast and frictionless local installation.
-=======
-The Overture Composer project aims to provide those interested in gaining hands-on experience using an Overture platform a fast and frictionless local installation option. 
 
-> [!NOTE]
-> **This repository is under development** 
-> - Commits for the first implementation will be pushed to the [develop branch linked here](https://github.com/overture-stack/composer/tree/develop)
-> - While progress will be reviewed and tracked on [the pull request linked here](https://github.com/overture-stack/composer/pull/1)
->>>>>>> 84e57dac
+## Getting Started
+
+**1. Download and configure Docker Desktop**
+
+In Docker Desktop click the cog  icon , then resources. We recommend at minimum setting your CPU limit to 8, memory to 8GB, swap to 2GB, with64GB of virtual disk space available. If you have Docker already installed ensure it is up to date.
+
+**2. Clone the QuickStart Repository**
+
+```bash
+git clone https://github.com/overture-stack/composer.git && cd composer
+```
+
+**3. Run the Docker Compose with attach mode enabled**
+
+```bash
+docker compose up --attache conductor
+```
+
+Your portal will be accessible from your `localhost:3000`
 
 ## Rational
 
@@ -19,147 +30,4 @@
 |---|---|
 | **A way to look at it**|[Overture Demo Portal](https://demo.overture.bio/)|
 | **A way to try it**| Overture QuickStart |
-| **A way to own it**| [Product Documentation](https://www.overture.bio/documentation/) *and* [Platform Guides](https://github.com/overture-stack/website/pull/385)|
-
-## Getting Started
-
-**1. Download and configure Docker Desktop**
-
-- In Docker Desktop click the cog icon, then resources. Set CPU to `8`, memory to `12GB`, swap to `4GB`, and virtual disk to `128GB`
-
-**2. Clone the QuickStart Repository**
-
-```bash
-git clone https://github.com/overture-stack/composer.git && cd composer
-```
-
-**3. Run the Docker Compose**
-
-```bash
-docker compose up -d
-```
-Your portal will be accessible from your `localhost:3000`
-
-## Remaining Tasks 
-
-### QuickStart
-
-- [x] **Indexing Setup Check**
-
-    - The index setup image should check to see if an index already exists, if yes then it should exit out (enabling arranger-server to run) else it should create the index as is
-
-    **Solution**
-
-    ```bash
-        # Install curl without caching packages to reduce disk space usage
-        apk --no-cache add curl && 
-
-        # Wait for 60 seconds to ensure services like Elasticsearch have started up
-        sleep 60 && 
-
-        # Check if the index template named 'index_template' already exists
-        if! curl -s -u elastic:myelasticpassword 'http://elasticsearch:9200/_template/index_template' | grep -q '\"index_patterns\"'; then 
-            # If the template does not exist, create it using a JSON file located at /usr/share/elasticsearch/config/composer_index_template.json
-            curl -u elastic:myelasticpassword -X PUT 'http://elasticsearch:9200/_template/index_template' -H 'Content-Type: application/json' -d @/usr/share/elasticsearch/config/composer_index_template.json &&
-            echo 'Template created successfully.'; 
-        else 
-            # If the template already exists, skip the creation process
-            echo 'Template already exists, skipping creation.'; 
-        fi
-
-        # Attempt to create an alias named 'analysis_composer-index' with write access enabled
-        if curl -s -o /dev/null -w '%{http_code}' -u elastic:myelasticpassword -X PUT 'http://elasticsearch:9200/analysis-composer-index' -H 'Content-Type: application/json' -d '{\"aliases\": {\"analysis_centric\": {\"is_write_index\": true}}}' | grep -q '200'; then 
-            # If the alias is created successfully, print a success message
-            echo 'Alias created successfully.'; 
-        else 
-            # If the alias creation fails, check if the index already exists
-            if curl -s -o /dev/null -w '%{http_code}' -u elastic:myelasticpassword -X GET 'http://elasticsearch:9200/analysis-composer-index' | grep -q '200'; then
-                # If the index exists but the alias was not created, print a message indicating the alias already exists
-                echo 'Alias already exists, skipping creation.';
-            else
-                # If both the index and alias failed to be created, print an error message and exit the script with an error status
-                echo 'Failed to create alias.'; 
-                exit 1; 
-            fi
-        fi
-    ```
-
-**flags used**
-
-| Flag         | Description                                                                                   |
-|--------------|---------------------------------------------------------------------------------------------------|
-| `-s`         | Silent mode, suppresses progress meter and error messages.                                      |
-| `-u`         | Specifies the username and password for server authentication.                                   |
-| `-X`         | Specifies a custom request method (e.g., `PUT`, `GET`).                                           |
-| `-H`         | Includes extra header lines in the request.                                                       |
-| `-d`         | Sends the specified data in a POST request.                                                         |
-| `-o`         | Writes output to a file instead of stdout.                                                          |
-| `-w`         | Displays specified information on stdout after a completed operation.                               |
-| `-o /dev/null`| Discards the output by redirecting it to `/dev/null`.                                              |
-
-- [x] **File Centric Indexing**
-
-    - Maestro should index the data in a filecentric fashion, need to investigate if any changes to elasticsearch are required 
-
-- [ ] **Arranger Configurations**
-
-    - Reconfigure based on graphQL naming (post maestro manipulation), update search facets and data table
-
-- [ ] **Arranger JSON Import**
-
-    - Export jsons from elasticsearch and have them imported on startup, replicating arrangers make seed init operations
-
-
-### Demo Portal
-
-<<<<<<< HEAD
-- [ ] **Entry Modal**
-
-    - [x] Create a model that displays on startup providing information to new users on how to use the resource
-    - [ ] Get entry modal to close onclick event
-=======
->>>>>>> 84e57dac
-
-### Guides
-
-- [ ] Administration Guide Skeleton
-
-- [ ] Finish Download Guide
-
-- [ ] Finish Submission Guide
-
-- [ ] Complete Deployment Guide
-
-
-## Seeded Analysis IDs
-
-sing publish -a dc27ea50-1838-498d-a7ea-501838198d3f
-sing publish -a 73ffab06-0dec-4322-bfab-060dec6322a8
-sing publish -a a14535a2-08ad-40fe-8535-a208ad60feaa
-sing publish -a 7be28696-49e9-4823-a286-9649e988230f
-sing publish -a cbd68ea6-9584-4800-968e-a69584380061
-sing publish -a 8293b32d-6f2a-43c5-93b3-2d6f2ab3c586
-sing publish -a 85da7c30-2c97-4904-9a7c-302c97e904a3
-sing publish -a 53a3138e-fca0-4bdb-a313-8efca06bdb3b
-sing publish -a c746cc55-7a09-4f4d-86cc-557a09af4d6f
-sing publish -a c8f49ad6-5ebc-4db9-b49a-d65ebc5db9ab
-sing publish -a 52da3549-6fea-4527-9a35-496fea4527a9
-sing publish -a 94e88c53-4a19-4547-a88c-534a19254760
-sing publish -a 85487ea8-3b9d-4185-887e-a83b9d618577
-sing publish -a 5f0712d4-8646-40f0-8712-d4864600f019
-sing publish -a 8c3a6e0e-cf4c-401e-ba6e-0ecf4c201e51
-sing publish -a 7e55b299-991e-4bcc-95b2-99991ecbccfe
-sing publish -a 914a9067-b6f6-474f-8a90-67b6f6974f27
-sing publish -a c07657d0-7f8b-4056-b657-d07f8ba0563e
-sing publish -a 37b8e82d-1735-4c01-b8e8-2d17357c016f
-sing publish -a c71414f9-26fb-4d19-9414-f926fb0d1956
-
-`CLIENT_ACCESS_TOKEN`= 0e6d0991-b808-472a-bc3f-df16687c1b3a
-
-
-
-                "drugName": [
-                  "Tamoxifen"
-                ]
-
-                neeeds to be updated to string+| **A way to own it**| [Product Documentation](https://www.overture.bio/documentation/) *and* [Platform Guides](https://github.com/overture-stack/website/pull/385)|